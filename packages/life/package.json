{
  "name": "life",
<<<<<<< HEAD
  "version": "0.10.0",
  "description": "Life.js is the first fullstack framework to build agentic web applications. It is minimal, extensible, and typesafe. Well, everything you love.",
=======
  "version": "0.11.0",
  "description": "Life.js is the first-ever fullstack framework to build agentic web applications. It is minimal, extensible, and typesafe. Well, everything you love.",
>>>>>>> 5a4f4735
  "author": "Lila Rest",
  "license": "MIT+Services",
  "homepage": "https://lifejs.org",
  "bugs": {
    "url": "https://github.com/lifejs/lifejs/issues"
  },
  "repository": {
    "type": "git",
    "url": "https://github.com/lifejs/lifejs"
  },
  "files": [
    "dist/",
    "package.json",
    "README.md",
    "LICENSE",
    "LICENSE.SERVICES"
  ],
  "keywords": [
    "react",
    "framework",
    "typescript",
    "fullstack",
    "agents",
    "agentic"
  ],
  "scripts": {
    "build": "tsup",
    "dev": "tsup --watch",
    "types": "tsc --noEmit --emitDeclarationOnly false",
    "prepack": "cp ../../README.md README.md && cp ../../LICENSE LICENSE && cp ../../LICENSE.SERVICES LICENSE.SERVICES"
  },
  "bin": {
    "life": "./dist/cli.js"
  },
  "sideEffects": false,
  "engines": {
    "node": ">=18.0.0"
  },
  "publishConfig": {
    "access": "public"
  },
  "exports": {
    "./define": {
      "import": {
        "types": "./dist/exports/define.d.ts",
        "default": "./dist/exports/define.mjs"
      },
      "require": {
        "types": "./dist/exports/define.d.ts",
        "default": "./dist/exports/define.js"
      }
    },
    "./client": {
      "import": {
        "types": "./dist/agent/client.d.ts",
        "default": "./dist/agent/client.mjs"
      },
      "require": {
        "types": "./dist/agent/client.d.ts",
        "default": "./dist/agent/client.js"
      }
    },
    "./auth": {
      "import": {
        "types": "./dist/transport/auth.d.ts",
        "default": "./dist/transport/auth.mjs"
      },
      "require": {
        "types": "./dist/transport/auth.d.ts",
        "default": "./dist/transport/auth.js"
      }
    }
  },
  "dependencies": {
    "@huggingface/transformers": "^3.6.3",
    "@inkjs/ui": "^2.0.0",
    "@livekit/protocol": "^1.39.3",
    "@livekit/rtc-node": "^0.13.17",
    "@paralleldrive/cuid2": "^2.2.2",
    "@zenobius/ink-mouse": "^1.0.3",
    "livekit-client": "^2.15.2",
    "livekit-server-sdk": "^2.13.1",
    "onnxruntime-node": "^1.22.0-rev",
    "react": "^19",
    "superjson": "^2.2.2",
    "to-words": "^4.7.0",
    "yjs": "^13.6.27",
    "zod": "^3.25.58",
    "zod-to-json-schema": "^3.24.6"
  },
  "devDependencies": {
    "@cartesia/cartesia-js": "^2.2.5",
    "@deepgram/sdk": "4.9.1",
    "@mistralai/mistralai": "^1.7.4",
    "@types/bun": "^1.2.18",
    "openai": "^5.9.0",
    "tsup": "^8.5.0"
  },
  "peerDependencies": {
    "@cartesia/cartesia-js": "^2.2.5",
    "@deepgram/sdk": "4.9.1",
    "@mistralai/mistralai": "^1.7.4",
    "openai": "^5.9.0"
  },
  "peerDependenciesMeta": {
    "@cartesia/cartesia-js": {
      "optional": true
    },
    "@deepgram/sdk": {
      "optional": true
    },
    "@mistralai/mistralai": {
      "optional": true
    },
    "openai": {
      "optional": true
    }
  }
}<|MERGE_RESOLUTION|>--- conflicted
+++ resolved
@@ -1,12 +1,7 @@
 {
   "name": "life",
-<<<<<<< HEAD
-  "version": "0.10.0",
+  "version": "0.11.0",
   "description": "Life.js is the first fullstack framework to build agentic web applications. It is minimal, extensible, and typesafe. Well, everything you love.",
-=======
-  "version": "0.11.0",
-  "description": "Life.js is the first-ever fullstack framework to build agentic web applications. It is minimal, extensible, and typesafe. Well, everything you love.",
->>>>>>> 5a4f4735
   "author": "Lila Rest",
   "license": "MIT+Services",
   "homepage": "https://lifejs.org",
